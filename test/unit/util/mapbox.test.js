import { test } from 'mapbox-gl-js-test';
import * as mapbox from '../../../src/util/mapbox';
import config from '../../../src/util/config';
import browser from '../../../src/util/browser';
import window from '../../../src/util/window';
import { uuid } from '../../../src/util/util';
import { version } from '../../../package.json';

const mapboxTileURLs = [
    'https://a.tiles.mapbox.com/v4/mapbox.mapbox-terrain-v2,mapbox.mapbox-streets-v7/{z}/{x}/{y}.vector.pbf',
    'https://b.tiles.mapbox.com/v4/mapbox.mapbox-terrain-v2,mapbox.mapbox-streets-v7/{z}/{x}/{y}.vector.pbf'
];

const nonMapboxTileURLs = [
    'https://a.example.com/tiles/{z}/{x}/{y}.mvt',
    'https://b.example.com/tiles/{z}/{x}/{y}.mvt'
];

function withFixedDate(t, now, fn) {
    const dateNow = t.stub(Date, 'now').callsFake(() => now);
    fn();
    dateNow.restore();
}

test("mapbox", (t) => {
    const mapboxSource = 'mapbox://user.map';
    const nonMapboxSource = 'http://www.example.com/tiles.json';

    t.beforeEach((callback) => {
        config.ACCESS_TOKEN = 'key';
        callback();
    });

    t.test('.isMapboxHTTPURL', (t) => {
        t.ok(mapbox.isMapboxHTTPURL('http://mapbox.com'));
        t.ok(mapbox.isMapboxHTTPURL('https://mapbox.com'));
        t.ok(mapbox.isMapboxHTTPURL('https://mapbox.com/'));
        t.ok(mapbox.isMapboxHTTPURL('https://mapbox.com?'));
        t.ok(mapbox.isMapboxHTTPURL('https://api.mapbox.com/tiles'));
        t.ok(mapbox.isMapboxHTTPURL('https://api.mapbox.cn/tiles'));
        t.ok(mapbox.isMapboxHTTPURL('http://a.tiles.mapbox.cn/tiles'));
        t.notOk(mapbox.isMapboxHTTPURL('http://example.com/mapbox.com'));
        t.end();
    });

    t.test('.normalizeStyleURL', (t) => {
        t.test('returns an API URL with access_token parameter when no query string', (t) => {
            t.equal(mapbox.normalizeStyleURL('mapbox://styles/user/style'), 'https://api.mapbox.com/styles/v1/user/style?access_token=key');
            t.equal(mapbox.normalizeStyleURL('mapbox://styles/user/style/draft'), 'https://api.mapbox.com/styles/v1/user/style/draft?access_token=key');
            t.end();
        });

        t.test('returns an API URL with access_token parameter when query string exists', (t) => {
            t.equal(mapbox.normalizeStyleURL('mapbox://styles/user/style?fresh=true'), 'https://api.mapbox.com/styles/v1/user/style?fresh=true&access_token=key');
            t.equal(mapbox.normalizeStyleURL('mapbox://styles/user/style/draft?fresh=true'), 'https://api.mapbox.com/styles/v1/user/style/draft?fresh=true&access_token=key');
            t.equal(mapbox.normalizeStyleURL('mapbox://styles/foo/bar'), 'https://api.mapbox.com/styles/v1/foo/bar?access_token=key');
            t.end();
        });

        t.test('ignores non-mapbox:// scheme', (t) => {
            t.equal(mapbox.normalizeStyleURL('http://path'), 'http://path');
            t.end();
        });

        t.test('handles custom API_URLs with paths', (t) => {
            const previousUrl = config.API_URL;
            config.API_URL = 'https://test.example.com/api.mapbox.com';
            t.equal(
                mapbox.normalizeStyleURL('mapbox://styles/foo/bar'),
                'https://test.example.com/api.mapbox.com/styles/v1/foo/bar?access_token=key'
            );
            config.API_URL = previousUrl;
            t.end();
        });

        t.end();
    });

    t.test('.normalizeSourceURL', (t) => {
        t.test('returns a v4 URL with access_token parameter', (t) => {
            t.equal(mapbox.normalizeSourceURL(mapboxSource), 'https://api.mapbox.com/v4/user.map.json?secure&access_token=key');
            t.end();
        });

        t.test('uses provided access token', (t) => {
            t.equal(mapbox.normalizeSourceURL(mapboxSource, 'token'), 'https://api.mapbox.com/v4/user.map.json?secure&access_token=token');
            t.end();
        });

        t.test('uses provided query parameters', (t) => {
            t.equal(mapbox.normalizeSourceURL(`${mapboxSource}?foo=bar`, 'token'), 'https://api.mapbox.com/v4/user.map.json?foo=bar&secure&access_token=token');
            t.end();
        });

        t.test('works with composite sources', (t) => {
            t.equal(mapbox.normalizeSourceURL('mapbox://one.a,two.b,three.c'), 'https://api.mapbox.com/v4/one.a,two.b,three.c.json?secure&access_token=key');
            t.end();
        });

        t.test('throws an error if no access token is provided', (t) => {
            config.ACCESS_TOKEN = null;
            t.throws(() => { mapbox.normalizeSourceURL(mapboxSource); }, 'An API access token is required to use Mapbox GL.');
            config.ACCESS_TOKEN = 'key';
            t.end();
        });

        t.test('throws an error if a secret access token is provided', (t) => {
            config.ACCESS_TOKEN = 'sk.abc.123';
            t.throws(() => { mapbox.normalizeSourceURL(mapboxSource); }, 'Use a public access token (pk.*) with Mapbox GL JS.');
            config.ACCESS_TOKEN = 'key';
            t.end();
        });

        t.test('ignores non-mapbox:// scheme', (t) => {
            t.equal(mapbox.normalizeSourceURL('http://path'), 'http://path');
            t.end();
        });

        t.test('handles custom API_URLs with paths', (t) => {
            const previousUrl = config.API_URL;
            config.API_URL = 'https://test.example.com/api.mapbox.com';
            t.equal(
                mapbox.normalizeSourceURL('mapbox://one.a'),
                'https://test.example.com/api.mapbox.com/v4/one.a.json?secure&access_token=key'
            );
            config.API_URL = previousUrl;
            t.end();
        });

        t.end();
    });

    t.test('.normalizeGlyphsURL', (t) => {
        t.test('normalizes mapbox:// URLs when no query string', (t) => {
            t.equal(mapbox.normalizeGlyphsURL('mapbox://fonts/boxmap/{fontstack}/{range}.pbf'), 'https://api.mapbox.com/fonts/v1/boxmap/{fontstack}/{range}.pbf?access_token=key');
            t.end();
        });

        t.test('normalizes mapbox:// URLs when query string exists', (t) => {
            t.equal(mapbox.normalizeGlyphsURL('mapbox://fonts/boxmap/{fontstack}/{range}.pbf?fresh=true'), 'https://api.mapbox.com/fonts/v1/boxmap/{fontstack}/{range}.pbf?fresh=true&access_token=key');
            t.end();
        });

        t.test('ignores non-mapbox:// scheme', (t) => {
            t.equal(mapbox.normalizeGlyphsURL('http://path'), 'http://path');
            t.end();
        });

        t.test('handles custom API_URLs with paths', (t) => {
            const previousUrl = config.API_URL;
            config.API_URL = 'https://test.example.com/api.mapbox.com';
            t.equal(
                mapbox.normalizeGlyphsURL('mapbox://fonts/boxmap/{fontstack}/{range}.pbf'),
                'https://test.example.com/api.mapbox.com/fonts/v1/boxmap/{fontstack}/{range}.pbf?access_token=key'
            );
            config.API_URL = previousUrl;
            t.end();
        });

        t.end();
    });

    t.test('.normalizeSpriteURL', (t) => {
        t.test('normalizes mapbox:// URLs when no query string', (t) => {
            t.equal(
                mapbox.normalizeSpriteURL('mapbox://sprites/mapbox/streets-v8', '', '.json'),
                'https://api.mapbox.com/styles/v1/mapbox/streets-v8/sprite.json?access_token=key'
            );

            t.equal(
                mapbox.normalizeSpriteURL('mapbox://sprites/mapbox/streets-v8', '@2x', '.png'),
                'https://api.mapbox.com/styles/v1/mapbox/streets-v8/sprite@2x.png?access_token=key'
            );

            t.equal(
                mapbox.normalizeSpriteURL('mapbox://sprites/mapbox/streets-v8/draft', '@2x', '.png'),
                'https://api.mapbox.com/styles/v1/mapbox/streets-v8/draft/sprite@2x.png?access_token=key'
            );

            t.end();
        });

        t.test('normalizes mapbox:// URLs when query string exists', (t) => {
            t.equal(
                mapbox.normalizeSpriteURL('mapbox://sprites/mapbox/streets-v8?fresh=true', '', '.json'),
                'https://api.mapbox.com/styles/v1/mapbox/streets-v8/sprite.json?fresh=true&access_token=key'
            );

            t.equal(
                mapbox.normalizeSpriteURL('mapbox://sprites/mapbox/streets-v8?fresh=false', '@2x', '.png'),
                'https://api.mapbox.com/styles/v1/mapbox/streets-v8/sprite@2x.png?fresh=false&access_token=key'
            );

            t.equal(
                mapbox.normalizeSpriteURL('mapbox://sprites/mapbox/streets-v8/draft?fresh=true', '@2x', '.png'),
                'https://api.mapbox.com/styles/v1/mapbox/streets-v8/draft/sprite@2x.png?fresh=true&access_token=key'
            );

            t.end();
        });

        t.test('concantenates path, ratio, and extension for non-mapbox:// scheme', (t) => {
            t.equal(mapbox.normalizeSpriteURL('http://www.foo.com/bar', '@2x', '.png'), 'http://www.foo.com/bar@2x.png');
            t.end();
        });

        t.test('concantenates path, ratio, and extension for file:/// scheme', (t) => {
            t.equal(mapbox.normalizeSpriteURL('file:///path/to/bar', '@2x', '.png'), 'file:///path/to/bar@2x.png');
            t.end();
        });

        t.test('normalizes non-mapbox:// scheme when query string exists', (t) => {
            t.equal(mapbox.normalizeSpriteURL('http://www.foo.com/bar?fresh=true', '@2x', '.png'), 'http://www.foo.com/bar@2x.png?fresh=true');
            t.end();
        });

        t.test('handles custom API_URLs with paths', (t) => {
            const previousUrl = config.API_URL;
            config.API_URL = 'https://test.example.com/api.mapbox.com';
            t.equal(
                mapbox.normalizeSpriteURL('mapbox://sprites/mapbox/streets-v8', '', '.json'),
                'https://test.example.com/api.mapbox.com/styles/v1/mapbox/streets-v8/sprite.json?access_token=key'
            );
            config.API_URL = previousUrl;
            t.end();
        });

        t.end();
    });

    t.test('.normalizeTileURL', (t) => {
        browser.supportsWebp = false;

        t.test('does nothing on 1x devices', (t) => {
            t.equal(mapbox.normalizeTileURL('http://path.png/tile.png', mapboxSource), 'http://path.png/tile.png');
            t.equal(mapbox.normalizeTileURL('http://path.png/tile.png32', mapboxSource), 'http://path.png/tile.png32');
            t.equal(mapbox.normalizeTileURL('http://path.png/tile.jpg70', mapboxSource), 'http://path.png/tile.jpg70');
            t.end();
        });

        t.test('inserts @2x on 2x devices', (t) => {
            window.devicePixelRatio = 2;
            t.equal(mapbox.normalizeTileURL('http://path.png/tile.png', mapboxSource), 'http://path.png/tile@2x.png');
            t.equal(mapbox.normalizeTileURL('http://path.png/tile.png32', mapboxSource), 'http://path.png/tile@2x.png32');
            t.equal(mapbox.normalizeTileURL('http://path.png/tile.jpg70', mapboxSource), 'http://path.png/tile@2x.jpg70');
            t.equal(mapbox.normalizeTileURL('http://path.png/tile.png?access_token=foo', mapboxSource), 'http://path.png/tile@2x.png?access_token=foo');
            window.devicePixelRatio = 1;
            t.end();
        });

        t.test('inserts @2x when tileSize == 512', (t) => {
            t.equal(mapbox.normalizeTileURL('http://path.png/tile.png', mapboxSource, 512), 'http://path.png/tile@2x.png');
            t.equal(mapbox.normalizeTileURL('http://path.png/tile.png32', mapboxSource, 512), 'http://path.png/tile@2x.png32');
            t.equal(mapbox.normalizeTileURL('http://path.png/tile.jpg70', mapboxSource, 512), 'http://path.png/tile@2x.jpg70');
            t.equal(mapbox.normalizeTileURL('http://path.png/tile.png?access_token=foo', mapboxSource, 512), 'http://path.png/tile@2x.png?access_token=foo');
            t.end();
        });

        t.test('replaces img extension with webp on supporting devices', (t) => {
            browser.supportsWebp = true;
            t.equal(mapbox.normalizeTileURL('http://path.png/tile.png', mapboxSource), 'http://path.png/tile.webp');
            t.equal(mapbox.normalizeTileURL('http://path.png/tile.png32', mapboxSource), 'http://path.png/tile.webp');
            t.equal(mapbox.normalizeTileURL('http://path.png/tile.jpg70', mapboxSource), 'http://path.png/tile.webp');
            t.equal(mapbox.normalizeTileURL('http://path.png/tile.png?access_token=foo', mapboxSource), 'http://path.png/tile.webp?access_token=foo');
            browser.supportsWebp = false;
            t.end();
        });

        t.test('ignores non-mapbox:// sources', (t) => {
            t.equal(mapbox.normalizeTileURL('http://path.png', nonMapboxSource), 'http://path.png');
            t.end();
        });

        t.test('ignores undefined sources', (t) => {
            t.equal(mapbox.normalizeTileURL('http://path.png'), 'http://path.png');
            t.end();
        });

        t.test('replace temp access tokens with the latest token', (t) => {
            t.equal(mapbox.normalizeTileURL('http://example.com/tile.png?access_token=tk.abc.123', mapboxSource), 'http://example.com/tile.png?access_token=key');
            t.equal(mapbox.normalizeTileURL('http://example.com/tile.png?foo=bar&access_token=tk.abc.123', mapboxSource), 'http://example.com/tile.png?foo=bar&access_token=key');
            t.equal(mapbox.normalizeTileURL('http://example.com/tile.png?access_token=tk.abc.123&foo=bar', 'mapbox://user.map'), 'http://example.com/tile.png?access_token=key&foo=bar');
            t.end();
        });

        t.test('does not modify the access token for non-mapbox sources', (t) => {
            t.equal(mapbox.normalizeTileURL('http://example.com/tile.png?access_token=tk.abc.123', nonMapboxSource), 'http://example.com/tile.png?access_token=tk.abc.123');
            t.end();
        });

        t.test('does not modify the access token for non temp tokens', (t) => {
            t.equal(mapbox.normalizeTileURL('http://example.com/tile.png?access_token=pk.abc.123', mapboxSource), 'http://example.com/tile.png?access_token=pk.abc.123');
            t.equal(mapbox.normalizeTileURL('http://example.com/tile.png?access_token=tkk.abc.123', mapboxSource), 'http://example.com/tile.png?access_token=tkk.abc.123');
            t.end();
        });

        t.test('throw error on falsy url input', (t) => {
            t.throws(() => {
                mapbox.normalizeTileURL('', mapboxSource);
            }, new Error('Unable to parse URL object'));
            t.end();
        });

        browser.supportsWebp = true;

        t.end();
    });

    t.test('TurnstileEvent', (t) => {
        const ms25Hours = (25 * 60 * 60 * 1000);
        let event;
        t.beforeEach((callback) => {
            window.useFakeXMLHttpRequest();
            event = new mapbox.TurnstileEvent();
            callback();
        });

        t.afterEach((callback) => {
            window.restore();
            callback();
        });

        t.test('mapbox.postTurnstileEvent', (t) => {
            t.ok(mapbox.postTurnstileEvent);
            t.end();
        });

        t.test('does not POST when mapboxgl.ACCESS_TOKEN is not set', (t) => {
            config.ACCESS_TOKEN = null;

            event.postTurnstileEvent(mapboxTileURLs);

            t.equal(window.server.requests.length, 0);
            t.end();
        });

        t.test('does not POST when url does not point to mapbox.com', (t) => {
            event.postTurnstileEvent(nonMapboxTileURLs);

            t.equal(window.server.requests.length, 0);
            t.end();
        });

        t.test('POSTs cn event when API_URL change to cn endpoint', (t) => {
            const previousUrl = config.API_URL;
            config.API_URL = 'https://api.mapbox.cn';

            event.postTurnstileEvent(mapboxTileURLs);

            const req = window.server.requests[0];
            req.respond(200);

            t.true(req.url.indexOf('https://events.mapbox.cn') > -1);
            config.API_URL = previousUrl;
            t.end();
        });

        t.test('with LocalStorage available', (t) => {
            let prevLocalStorage;
            t.beforeEach((callback) => {
                prevLocalStorage = window.localStorage;
                window.localStorage = {
                    data: {},
                    setItem: function (id, val) {
                        this.data[id] = String(val);
                    },
                    getItem: function (id) {
                        return this.data.hasOwnProperty(id) ? this.data[id] : undefined;
                    },
                    removeItem: function (id) {
                        if (this.hasOwnProperty(id)) delete this[id];
                    }
                };
                callback();
            });

            t.afterEach((callback) => {
                window.localStorage = prevLocalStorage;
                callback();
            });

            t.test('does not POST event when previously stored data is on the same day', (t) => {
                const now = +Date.now();
                window.localStorage.setItem(`mapbox.eventData.uuid:${config.ACCESS_TOKEN}`, uuid());
                window.localStorage.setItem(`mapbox.eventData:${config.ACCESS_TOKEN}`, JSON.stringify({
                    lastSuccess: now
                }));

<<<<<<< HEAD
                // Post 5 seconds later
                withFixedDate(t, now + 5, () => event.postTurnstileEvent(mapboxTileURLs));
=======
                const dateNow = t.stub(Date, 'now').callsFake(() => now + 5); // A bit later
                event.postTurnstileEvent(['a.tiles.mapbox.com']);
                dateNow.restore();

>>>>>>> 4acd91bd
                t.false(window.server.requests.length);
                t.end();
            });

            t.test('POSTs event when previously stored anonId is not a valid uuid', (t) => {
                const now = +Date.now();

                window.localStorage.setItem(`mapbox.eventData.uuid:${config.ACCESS_TOKEN}`, 'anonymous');
                window.localStorage.setItem(`mapbox.eventData:${config.ACCESS_TOKEN}`, JSON.stringify({
                    lastSuccess: now
                }));

<<<<<<< HEAD
                withFixedDate(t, now + ms25Hours, () => event.postTurnstileEvent(mapboxTileURLs));
=======
                const dateNow = t.stub(Date, 'now').callsFake(() => now + ms25Hours);
                event.postTurnstileEvent(['a.tiles.mapbox.com']);
                dateNow.restore();
>>>>>>> 4acd91bd

                const req = window.server.requests[0];
                req.respond(200);

                const reqBody = JSON.parse(req.requestBody)[0];
                t.notEqual(reqBody.userId, 'anonymous');
                t.end();
            });

            t.test('POSTs event when previously stored timestamp is more than 24 hours in the future', (t) => {
                const now = +Date.now();

                window.localStorage.setItem(`mapbox.eventData.uuid:${config.ACCESS_TOKEN}`, uuid());
                window.localStorage.setItem(`mapbox.eventData:${config.ACCESS_TOKEN}`, JSON.stringify({
                    lastSuccess: now + ms25Hours // 24-hours later
                }));

<<<<<<< HEAD
                withFixedDate(t, now, () => event.postTurnstileEvent(mapboxTileURLs));
=======
                event.postTurnstileEvent(['a.tiles.mapbox.com']);
>>>>>>> 4acd91bd

                const req = window.server.requests[0];
                req.respond(200);
                const reqBody = JSON.parse(req.requestBody)[0];
                t.equal(reqBody.created, new Date(now).toISOString());

                t.end();
            });

            t.test('does not POST appuserTurnstile event second time within same calendar day', (t) => {
                let now = +Date.now();
<<<<<<< HEAD
                withFixedDate(t, now, () => event.postTurnstileEvent(mapboxTileURLs));
=======
                event.postTurnstileEvent(['a.tiles.mapbox.com']);
>>>>>>> 4acd91bd

                //Post second event
                const firstEvent = now;
                now += (60 * 1000); // A bit later
<<<<<<< HEAD
                withFixedDate(t, now, () => event.postTurnstileEvent(mapboxTileURLs));
=======
                const dateNow = t.stub(Date, 'now').callsFake(() => now);
                event.postTurnstileEvent(['a.tiles.mapbox.com']);
                dateNow.restore();
>>>>>>> 4acd91bd

                const req = window.server.requests[0];
                req.respond(200);

                t.equal(window.server.requests.length, 1);

                const reqBody = JSON.parse(req.requestBody)[0];
                t.equal(reqBody.created, new Date(firstEvent).toISOString());

                t.end();
            });

            t.test('does not POST appuserTurnstile event second time when clock goes backwards less than a day', (t) => {
                let now = +Date.now();
<<<<<<< HEAD
                withFixedDate(t, now, () => event.postTurnstileEvent(mapboxTileURLs));
=======
                event.postTurnstileEvent(['a.tiles.mapbox.com']);
>>>>>>> 4acd91bd

                //Post second event
                const firstEvent = now;
                now -= (60 * 1000); // A bit earlier
<<<<<<< HEAD
                withFixedDate(t, now, () => event.postTurnstileEvent(mapboxTileURLs));
=======
                const dateNow = t.stub(Date, 'now').callsFake(() => now);
                event.postTurnstileEvent(['a.tiles.mapbox.com']);
                dateNow.restore();
>>>>>>> 4acd91bd

                const req = window.server.requests[0];
                req.respond(200);

                t.equal(window.server.requests.length, 1);

                const reqBody = JSON.parse(req.requestBody)[0];
                t.equal(reqBody.created, new Date(firstEvent).toISOString());

                t.end();
            });

            t.test('POSTs appuserTurnstile event when access token changes', (t) => {
                config.ACCESS_TOKEN = 'pk.new.*';

                event.postTurnstileEvent(mapboxTileURLs);

                const req = window.server.requests[0];
                req.respond(200);

                t.equal(req.url, `${config.EVENTS_URL}?access_token=pk.new.*`);

                t.end();
            });

            t.end();
        });

        t.test('when LocalStorage is not available', (t) => {
            t.test('POSTs appuserTurnstile event', (t) => {
                event.postTurnstileEvent(mapboxTileURLs);

                const req = window.server.requests[0];
                req.respond(200);

                const reqBody = JSON.parse(req.requestBody)[0];
                t.equal(req.url, `${config.EVENTS_URL}?access_token=key`);
                t.equal(req.method, 'POST');
                t.equal(reqBody.event, 'appUserTurnstile');
                t.equal(reqBody.sdkVersion, version);
                t.ok(reqBody.userId);

                t.end();
            });

            t.test('does not POST appuserTurnstile event second time within same calendar day', (t) => {
                let now = +Date.now();
                const firstEvent = now;
<<<<<<< HEAD
                withFixedDate(t, now, () => event.postTurnstileEvent(mapboxTileURLs));

                //Post second event
                now += (60 * 1000); // A bit later
                withFixedDate(t, now, () => event.postTurnstileEvent(mapboxTileURLs));
=======
                event.postTurnstileEvent(['a.tiles.mapbox.com']);

                //Post second event
                now += (60 * 1000); // A bit later
                const dateNow = t.stub(Date, 'now').callsFake(() => now);
                event.postTurnstileEvent(['a.tiles.mapbox.com']);
                dateNow.restore();
>>>>>>> 4acd91bd

                const req = window.server.requests[0];
                req.respond(200);

                t.equal(window.server.requests.length, 1);

                const reqBody = JSON.parse(req.requestBody)[0];
                t.equal(reqBody.created, new Date(firstEvent).toISOString());

                t.end();
            });

            t.test('does not POST appuserTurnstile event second time when clock goes backwards less than a day', (t) => {
                let now = +Date.now();
                const firstEvent = now;
<<<<<<< HEAD
                event.postTurnstileEvent(mapboxTileURLs);

                //Post second event
                now -= (60 * 1000); // A bit earlier
                withFixedDate(t, now, () => event.postTurnstileEvent(mapboxTileURLs));
=======
                event.postTurnstileEvent(['a.tiles.mapbox.com']);

                //Post second event
                now -= (60 * 1000); // A bit earlier
                const dateNow = t.stub(Date, 'now').callsFake(() => now);
                event.postTurnstileEvent(['a.tiles.mapbox.com']);
                dateNow.restore();
>>>>>>> 4acd91bd

                const req = window.server.requests[0];
                req.respond(200);

                t.equal(window.server.requests.length, 1);

                const reqBody = JSON.parse(req.requestBody)[0];
                t.equal(reqBody.created, new Date(firstEvent).toISOString());

                t.end();
            });

            t.test('POSTs appuserTurnstile event when access token changes', (t) => {
                config.ACCESS_TOKEN = 'pk.new.*';

                event.postTurnstileEvent(mapboxTileURLs);

                const req = window.server.requests[0];
                req.respond(200);

                const reqBody = JSON.parse(req.requestBody)[0];
                t.equal(req.url, `${config.EVENTS_URL}?access_token=pk.new.*`);
                t.equal(req.method, 'POST');
                t.equal(reqBody.event, 'appUserTurnstile');
                t.equal(reqBody.sdkVersion, version);
                t.ok(reqBody.userId);

                t.end();
            });

            t.test('POSTs appUserTurnstile event on next calendar day', (t) => {
                const now = +Date.now();
<<<<<<< HEAD
                event.postTurnstileEvent(mapboxTileURLs);
                // Add a day
                const tomorrow = now + ms25Hours;
                withFixedDate(t, tomorrow, () => event.postTurnstileEvent(mapboxTileURLs));
=======
                event.postTurnstileEvent(['a.tiles.mapbox.com']);
                // Add a day
                const tomorrow = now + ms25Hours;
                const dateNow = t.stub(Date, 'now').callsFake(() => tomorrow);
                event.postTurnstileEvent(['a.tiles.mapbox.com']);
                dateNow.restore();
>>>>>>> 4acd91bd

                let req = window.server.requests[0];
                req.respond(200);

                req = window.server.requests[1];
                req.respond(200);
                const reqBody = JSON.parse(req.requestBody)[0];
                t.equal(req.url, `${config.EVENTS_URL}?access_token=key`);
                t.equal(req.method, 'POST');
                t.equal(reqBody.event, 'appUserTurnstile');
                t.equal(reqBody.sdkVersion, version);
                t.ok(reqBody.userId);
                t.equal(reqBody.created, new Date(tomorrow).toISOString());

                t.end();
            });

            t.test('Queues and POSTs appuserTurnstile events when triggerred in quick succession', (t) => {
                let now = Date.now();

                const today = now;
                event.postTurnstileEvent(mapboxTileURLs);

                const laterToday = now + 1;
                let dateNow = t.stub(Date, 'now').callsFake(() => laterToday);
                now = laterToday;
<<<<<<< HEAD
                withFixedDate(t, laterToday, () => event.postTurnstileEvent(mapboxTileURLs));

                const tomorrow = laterToday + ms25Hours; // Add a day
                now = tomorrow;
                withFixedDate(t, tomorrow, () => event.postTurnstileEvent(mapboxTileURLs));
=======
                event.postTurnstileEvent(['b.tiles.mapbox.com']);
                dateNow.restore();

                const tomorrow = laterToday + ms25Hours; // Add a day
                now = tomorrow;
                dateNow = t.stub(Date, 'now').callsFake(() => tomorrow);
                event.postTurnstileEvent(['c.tiles.mapbox.com']);
                dateNow.restore();
>>>>>>> 4acd91bd

                const reqToday = window.server.requests[0];
                reqToday.respond(200);
                let reqBody = JSON.parse(reqToday.requestBody)[0];
                t.equal(reqBody.created, new Date(today).toISOString());

                const reqTomorrow = window.server.requests[1];
                reqTomorrow.respond(200);
                reqBody = JSON.parse(reqTomorrow.requestBody)[0];
                t.equal(reqBody.created, new Date(tomorrow).toISOString());

                t.end();
            });

            t.end();
        });

        t.end();
    });
    t.test('MapLoadEvent', (t) => {
        let event;
        let turnstileEvent;
        t.beforeEach((callback) => {
            window.useFakeXMLHttpRequest();
            event = new mapbox.MapLoadEvent();
            turnstileEvent = new mapbox.TurnstileEvent();
            callback();
        });

        t.afterEach((callback) => {
            window.restore();
            callback();
        });

        t.test('mapbox.postMapLoadEvent', (t) => {
            t.ok(mapbox.postMapLoadEvent);
            t.end();
        });

        t.test('does not POST when mapboxgl.ACCESS_TOKEN is not set', (t) => {
            config.ACCESS_TOKEN = null;

            event.postMapLoadEvent(mapboxTileURLs, 1);
            t.equal(window.server.requests.length, 0);
            t.end();
        });

        t.test('does not POST when url does not point to mapbox.com', (t) => {
            event.postMapLoadEvent(nonMapboxTileURLs, 1);

            t.equal(window.server.requests.length, 0);
            t.end();
        });

        t.test('POSTs cn event when API_URL changes to cn endpoint', (t) => {
            const previousUrl = config.API_URL;
            config.API_URL = 'https://api.mapbox.cn';

            event.postMapLoadEvent(mapboxTileURLs, 1);

            const req = window.server.requests[0];
            req.respond(200);

            t.true(req.url.indexOf('https://events.mapbox.cn') > -1);
            config.API_URL = previousUrl;
            t.end();
        });

        t.test('with LocalStorage available', (t) => {
            let prevLocalStorage;
            t.beforeEach((callback) => {
                prevLocalStorage = window.localStorage;
                window.localStorage = {
                    data: {},
                    setItem: function (id, val) {
                        this.data[id] = String(val);
                    },
                    getItem: function (id) {
                        return this.data.hasOwnProperty(id) ? this.data[id] : undefined;
                    },
                    removeItem: function (id) {
                        if (this.hasOwnProperty(id)) delete this[id];
                    }
                };
                callback();
            });

            t.afterEach((callback) => {
                window.localStorage = prevLocalStorage;
                callback();
            });

            t.test('generates new uuid when previously stored anonId is not a valid uuid', (t) => {
                window.localStorage.setItem(`mapbox.eventData.uuid:${config.ACCESS_TOKEN}`, JSON.stringify({
                    anonId: 'anonymous'
                }));

                event.postMapLoadEvent(mapboxTileURLs, 1);
                const req = window.server.requests[0];
                req.respond(200);

                const reqBody = JSON.parse(req.requestBody)[0];
                t.notEqual(reqBody.userId, 'anonymous');
                t.end();
            });

            t.test('does not POST map.load event second time within same calendar day', (t) => {
                let now = +Date.now();
                withFixedDate(t, now, () => event.postMapLoadEvent(mapboxTileURLs, 1));

                //Post second event
                const firstEvent = now;
                now += (60 * 1000); // A bit later
                withFixedDate(t, now, () => event.postMapLoadEvent(mapboxTileURLs, 1));

                const req = window.server.requests[0];
                req.respond(200);

                t.equal(window.server.requests.length, 1);

                const reqBody = JSON.parse(req.requestBody)[0];
                t.equal(reqBody.created, new Date(firstEvent).toISOString());

                t.end();
            });

            t.test('does not POST map.load event second time when clock goes backwards less than a day', (t) => {
                let now = +Date.now();
                withFixedDate(t, now, () => event.postMapLoadEvent(mapboxTileURLs, 1));

                //Post second event
                const firstEvent = now;
                now -= (60 * 1000); // A bit earlier
                withFixedDate(t, now, () => event.postMapLoadEvent(mapboxTileURLs, 1));

                const req = window.server.requests[0];
                req.respond(200);

                t.equal(window.server.requests.length, 1);

                const reqBody = JSON.parse(req.requestBody)[0];
                t.equal(reqBody.created, new Date(firstEvent).toISOString());

                t.end();
            });

            t.test('POSTs map.load event when access token changes', (t) => {
                config.ACCESS_TOKEN = 'pk.new.*';

                event.postMapLoadEvent(mapboxTileURLs, 1);

                const req = window.server.requests[0];
                req.respond(200);

                t.equal(req.url, `${config.EVENTS_URL}?access_token=pk.new.*`);

                t.end();
            });

            t.test('uses the same uuid as TurnstileEvent', (t) => {
                const anonId = uuid();
                window.localStorage.setItem(`mapbox.eventData.uuid:${config.ACCESS_TOKEN}`, anonId);
                turnstileEvent.postTurnstileEvent(mapboxTileURLs);
                event.postMapLoadEvent(mapboxTileURLs, 1);


                const turnstileReq = window.server.requests[0];
                turnstileReq.respond(200);
                const mapLoadReq = window.server.requests[1];
                mapLoadReq.respond(200);
                const turnstileBody = JSON.parse(turnstileReq.requestBody)[0];
                const loadBody = JSON.parse(mapLoadReq.requestBody)[0];

                t.equal(turnstileBody.userId, loadBody.userId);
                t.equal(turnstileBody.userId, anonId);
                const turnstileEventData = JSON.parse(window.localStorage.getItem(`mapbox.eventData:${config.ACCESS_TOKEN}`));
                t.ok(turnstileEventData.lastSuccess);
                t.end();
            });

            t.end();
        });

        t.test('when LocalStorage is not available', (t) => {
            t.test('POSTs map.load event', (t) => {
                event.postMapLoadEvent(mapboxTileURLs, 1);

                const req = window.server.requests[0];
                req.respond(200);

                const reqBody = JSON.parse(req.requestBody)[0];
                t.equal(req.url, `${config.EVENTS_URL}?access_token=key`);
                t.equal(req.method, 'POST');
                t.equal(reqBody.event, 'map.load');
                t.equal(reqBody.sdkVersion, version);
                t.ok(reqBody.userId);

                t.end();
            });

            t.test('does not POST map.load multiple times for the same map instance', (t) => {
                const now = Date.now();
                withFixedDate(t, now, () => event.postMapLoadEvent(mapboxTileURLs, 1));
                withFixedDate(t, now + 5, () => event.postMapLoadEvent(mapboxTileURLs, 1));

                const req = window.server.requests[0];
                req.respond(200);

                t.equal(window.server.requests.length, 1);

                const reqBody = JSON.parse(req.requestBody)[0];
                t.equal(reqBody.created, new Date(now).toISOString());

                t.end();
            });

            t.test('POSTs map.load event when access token changes', (t) => {
                config.ACCESS_TOKEN = 'pk.new.*';

                event.postMapLoadEvent(mapboxTileURLs, 1);

                const req = window.server.requests[0];
                req.respond(200);

                const reqBody = JSON.parse(req.requestBody)[0];
                t.equal(req.url, `${config.EVENTS_URL}?access_token=pk.new.*`);
                t.equal(req.method, 'POST');
                t.equal(reqBody.event, 'map.load');
                t.equal(reqBody.sdkVersion, version);
                t.ok(reqBody.userId);

                t.end();
            });

            t.test('POSTs distinct map.load for multiple maps', (t) => {
                event.postMapLoadEvent(mapboxTileURLs, 1);
                const now = +Date.now();
                withFixedDate(t, now, ()=> event.postMapLoadEvent(mapboxTileURLs, 2));

                let req = window.server.requests[0];
                req.respond(200);

                req = window.server.requests[1];
                req.respond(200);
                const reqBody = JSON.parse(req.requestBody)[0];
                t.equal(req.url, `${config.EVENTS_URL}?access_token=key`);
                t.equal(req.method, 'POST');
                t.equal(reqBody.event, 'map.load');
                t.equal(reqBody.sdkVersion, version);
                t.ok(reqBody.userId);
                t.equal(reqBody.created, new Date(now).toISOString());

                t.end();
            });

            t.test('Queues and POSTs map.load events when triggerred in quick succession by different maps', (t) => {
                const now = Date.now();
                withFixedDate(t, now, () => event.postMapLoadEvent(mapboxTileURLs, 1));
                withFixedDate(t, now, () => event.postMapLoadEvent(mapboxTileURLs, 2));
                withFixedDate(t, now, () => event.postMapLoadEvent(mapboxTileURLs, 3));

                const reqOne = window.server.requests[0];
                reqOne.respond(200);
                let reqBody = JSON.parse(reqOne.requestBody)[0];
                t.equal(reqBody.created, new Date(now).toISOString());

                const reqTwo = window.server.requests[1];
                reqTwo.respond(200);
                reqBody = JSON.parse(reqTwo.requestBody)[0];
                t.equal(reqBody.created, new Date(now).toISOString());

                const reqThree = window.server.requests[2];
                reqThree.respond(200);
                reqBody = JSON.parse(reqThree.requestBody)[0];
                t.equal(reqBody.created, new Date(now).toISOString());

                t.end();
            });

            t.end();
        });

        t.end();
    });

    t.end();
});<|MERGE_RESOLUTION|>--- conflicted
+++ resolved
@@ -386,15 +386,8 @@
                     lastSuccess: now
                 }));
 
-<<<<<<< HEAD
                 // Post 5 seconds later
                 withFixedDate(t, now + 5, () => event.postTurnstileEvent(mapboxTileURLs));
-=======
-                const dateNow = t.stub(Date, 'now').callsFake(() => now + 5); // A bit later
-                event.postTurnstileEvent(['a.tiles.mapbox.com']);
-                dateNow.restore();
-
->>>>>>> 4acd91bd
                 t.false(window.server.requests.length);
                 t.end();
             });
@@ -407,13 +400,7 @@
                     lastSuccess: now
                 }));
 
-<<<<<<< HEAD
                 withFixedDate(t, now + ms25Hours, () => event.postTurnstileEvent(mapboxTileURLs));
-=======
-                const dateNow = t.stub(Date, 'now').callsFake(() => now + ms25Hours);
-                event.postTurnstileEvent(['a.tiles.mapbox.com']);
-                dateNow.restore();
->>>>>>> 4acd91bd
 
                 const req = window.server.requests[0];
                 req.respond(200);
@@ -431,11 +418,7 @@
                     lastSuccess: now + ms25Hours // 24-hours later
                 }));
 
-<<<<<<< HEAD
                 withFixedDate(t, now, () => event.postTurnstileEvent(mapboxTileURLs));
-=======
-                event.postTurnstileEvent(['a.tiles.mapbox.com']);
->>>>>>> 4acd91bd
 
                 const req = window.server.requests[0];
                 req.respond(200);
@@ -447,22 +430,12 @@
 
             t.test('does not POST appuserTurnstile event second time within same calendar day', (t) => {
                 let now = +Date.now();
-<<<<<<< HEAD
                 withFixedDate(t, now, () => event.postTurnstileEvent(mapboxTileURLs));
-=======
-                event.postTurnstileEvent(['a.tiles.mapbox.com']);
->>>>>>> 4acd91bd
 
                 //Post second event
                 const firstEvent = now;
                 now += (60 * 1000); // A bit later
-<<<<<<< HEAD
                 withFixedDate(t, now, () => event.postTurnstileEvent(mapboxTileURLs));
-=======
-                const dateNow = t.stub(Date, 'now').callsFake(() => now);
-                event.postTurnstileEvent(['a.tiles.mapbox.com']);
-                dateNow.restore();
->>>>>>> 4acd91bd
 
                 const req = window.server.requests[0];
                 req.respond(200);
@@ -477,22 +450,12 @@
 
             t.test('does not POST appuserTurnstile event second time when clock goes backwards less than a day', (t) => {
                 let now = +Date.now();
-<<<<<<< HEAD
                 withFixedDate(t, now, () => event.postTurnstileEvent(mapboxTileURLs));
-=======
-                event.postTurnstileEvent(['a.tiles.mapbox.com']);
->>>>>>> 4acd91bd
 
                 //Post second event
                 const firstEvent = now;
                 now -= (60 * 1000); // A bit earlier
-<<<<<<< HEAD
                 withFixedDate(t, now, () => event.postTurnstileEvent(mapboxTileURLs));
-=======
-                const dateNow = t.stub(Date, 'now').callsFake(() => now);
-                event.postTurnstileEvent(['a.tiles.mapbox.com']);
-                dateNow.restore();
->>>>>>> 4acd91bd
 
                 const req = window.server.requests[0];
                 req.respond(200);
@@ -541,21 +504,11 @@
             t.test('does not POST appuserTurnstile event second time within same calendar day', (t) => {
                 let now = +Date.now();
                 const firstEvent = now;
-<<<<<<< HEAD
                 withFixedDate(t, now, () => event.postTurnstileEvent(mapboxTileURLs));
 
                 //Post second event
                 now += (60 * 1000); // A bit later
                 withFixedDate(t, now, () => event.postTurnstileEvent(mapboxTileURLs));
-=======
-                event.postTurnstileEvent(['a.tiles.mapbox.com']);
-
-                //Post second event
-                now += (60 * 1000); // A bit later
-                const dateNow = t.stub(Date, 'now').callsFake(() => now);
-                event.postTurnstileEvent(['a.tiles.mapbox.com']);
-                dateNow.restore();
->>>>>>> 4acd91bd
 
                 const req = window.server.requests[0];
                 req.respond(200);
@@ -571,21 +524,11 @@
             t.test('does not POST appuserTurnstile event second time when clock goes backwards less than a day', (t) => {
                 let now = +Date.now();
                 const firstEvent = now;
-<<<<<<< HEAD
                 event.postTurnstileEvent(mapboxTileURLs);
 
                 //Post second event
                 now -= (60 * 1000); // A bit earlier
                 withFixedDate(t, now, () => event.postTurnstileEvent(mapboxTileURLs));
-=======
-                event.postTurnstileEvent(['a.tiles.mapbox.com']);
-
-                //Post second event
-                now -= (60 * 1000); // A bit earlier
-                const dateNow = t.stub(Date, 'now').callsFake(() => now);
-                event.postTurnstileEvent(['a.tiles.mapbox.com']);
-                dateNow.restore();
->>>>>>> 4acd91bd
 
                 const req = window.server.requests[0];
                 req.respond(200);
@@ -618,19 +561,10 @@
 
             t.test('POSTs appUserTurnstile event on next calendar day', (t) => {
                 const now = +Date.now();
-<<<<<<< HEAD
                 event.postTurnstileEvent(mapboxTileURLs);
                 // Add a day
                 const tomorrow = now + ms25Hours;
                 withFixedDate(t, tomorrow, () => event.postTurnstileEvent(mapboxTileURLs));
-=======
-                event.postTurnstileEvent(['a.tiles.mapbox.com']);
-                // Add a day
-                const tomorrow = now + ms25Hours;
-                const dateNow = t.stub(Date, 'now').callsFake(() => tomorrow);
-                event.postTurnstileEvent(['a.tiles.mapbox.com']);
-                dateNow.restore();
->>>>>>> 4acd91bd
 
                 let req = window.server.requests[0];
                 req.respond(200);
@@ -655,24 +589,11 @@
                 event.postTurnstileEvent(mapboxTileURLs);
 
                 const laterToday = now + 1;
-                let dateNow = t.stub(Date, 'now').callsFake(() => laterToday);
-                now = laterToday;
-<<<<<<< HEAD
                 withFixedDate(t, laterToday, () => event.postTurnstileEvent(mapboxTileURLs));
 
                 const tomorrow = laterToday + ms25Hours; // Add a day
                 now = tomorrow;
                 withFixedDate(t, tomorrow, () => event.postTurnstileEvent(mapboxTileURLs));
-=======
-                event.postTurnstileEvent(['b.tiles.mapbox.com']);
-                dateNow.restore();
-
-                const tomorrow = laterToday + ms25Hours; // Add a day
-                now = tomorrow;
-                dateNow = t.stub(Date, 'now').callsFake(() => tomorrow);
-                event.postTurnstileEvent(['c.tiles.mapbox.com']);
-                dateNow.restore();
->>>>>>> 4acd91bd
 
                 const reqToday = window.server.requests[0];
                 reqToday.respond(200);
